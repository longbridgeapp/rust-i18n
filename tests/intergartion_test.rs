--- conflicted
+++ resolved
@@ -81,11 +81,7 @@
 
         assert_eq!(t!("messages.hello", name = name), "Hello, Jason Lee!");
         assert_eq!(
-<<<<<<< HEAD
             t!("messages.hello", name = &format!("this is {name}")),
-=======
-            t!("messages.hello", name = &format!("this is {}", name)),
->>>>>>> e6a87def
             "Hello, this is Jason Lee!"
         );
 
