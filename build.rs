--- conflicted
+++ resolved
@@ -1,14 +1,19 @@
 // https://github.com/longbridgeapp/rust-i18n/blob/v0.1.6/crates/support/src/lib.rs#L9
-<<<<<<< HEAD
-fn workdir(dest: &str) -> Option<String> {
+fn workdir() -> Option<String> {
     let workdir = std::env::var("PWD");
 
     if workdir.is_ok() {
         return Some(workdir.unwrap());
     } else {
+        let dest = std::env::var("OUT_DIR");
+        if dest.is_err() {
+            return None;
+        }
+        let dest = dest.unwrap();
+
         let seperator = regex::Regex::new(r"(/target/(.+?)/build/)|(\\target\\(.+?)\\build\\)")
             .expect("Invalid regex");
-        let parts = seperator.split(dest).collect::<Vec<_>>();
+        let parts = seperator.split(dest.as_str()).collect::<Vec<_>>();
 
         if parts.len() >= 2 {
             return Some(parts[0].to_string());
@@ -18,48 +23,10 @@
     }
 }
 
-fn find_all_yaml_for_cargo_cache() {
-=======
-fn workdir() -> Option<String> {
->>>>>>> 9bb5304b
-    // Do not panic if OUT_DIR or workdir not correct.
-    // Because in cargo install OUT_DIR is:
-    // /var/folders/qb/.../T/cargo-installcBf9L5/release/build/rust-i18n-xxx/build-script-build
-    let dest = std::env::var("OUT_DIR");
+fn main() {
+    let workdir = workdir().expect("Failed to find work directory");
 
-    if dest.is_err() {
-        return None;
-    }
-    let dest = dest.unwrap();
-<<<<<<< HEAD
-    let workdir = workdir(&dest);
-    if workdir.is_none() {
-        return;
-    }
-
-    let workdir = workdir.unwrap();
-
-    let locale_path = format!("{}/**/locales/**/*.yml", workdir);
-=======
-
-    let seperator = regex::Regex::new(r"(/target/(.+?)/build/)|(\\target\\(.+?)\\build\\)")
-        .expect("Invalid regex");
-    let parts = seperator.split(&dest).collect::<Vec<_>>();
-
-    if parts.len() >= 2 {
-        return Some(parts[0].to_string());
-    }
-
-    None
-}
-
-fn main() {
-    let workdir = workdir();
-    let workdir = workdir.unwrap_or_else(|| {
-        std::env::var("CARGO_MANIFEST_DIR").expect("CARGO_MANIFEST_DIR is empty")
-    });
     let locale_path = format!("{workdir}/**/locales/**/*.yml");
->>>>>>> 9bb5304b
 
     for entry in glob::glob(&locale_path).expect("Failed to read glob pattern") {
         let entry = entry.unwrap();
